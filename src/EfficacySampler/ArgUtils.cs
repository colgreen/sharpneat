--- conflicted
+++ resolved
@@ -10,20 +10,7 @@
             filename = null;
             if(args.Length == 1 && args[0] == "sysinfo")
             {
-<<<<<<< HEAD
-                Console.WriteLine("Format is:");
-                Console.WriteLine("  efic {experiment} secs {n} {outputfilename}");
-                Console.WriteLine("  efic {experiment} gens {n} {outputfilename}");
-
-                Console.WriteLine("");
-                Console.WriteLine("  Experiment options are:  ");
-                Console.WriteLine("    binary11");
-                Console.WriteLine("    sinewave");
-                experimentId = null;
-                filename = null;
-=======
                 SysInfo.DumpSystemInfo();
->>>>>>> 8b9a92ce
                 return null;
             }
 
